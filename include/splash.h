/*
 * Copyright (C) 2013, Boundary Devices <info@boundarydevices.com>
 *
 * See file CREDITS for list of people who contributed to this
 * project.
 *
 * This program is free software; you can redistribute it and/or
 * modify it under the terms of the GNU General Public License as
 * published by the Free Software Foundation; either version 2 of
 * the License, or (at your option) any later version.
 *
 * This program is distributed in the hope that it will be useful,
 * but WITHOUT ANY WARRANTY; without even the implied warranty of
 * MERCHANTABILITY or FITNESS FOR A PARTICULAR PURPOSE.	 See the
 * GNU General Public License for more details.
 *
 * You should have received a copy of the GNU General Public License
 * along with this program; if not, write to the Free Software
 * Foundation, Inc., http://www.fsf.org/about/contact/
 */

#ifndef _SPLASH_H_
#define _SPLASH_H_
<<<<<<< HEAD

enum splash_storage {
	SPLASH_STORAGE_NAND,
	SPLASH_STORAGE_SF,
};
=======
#include <errno.h>
>>>>>>> 7bf71d1f

struct splash_location {
	char *name;
	enum splash_storage storage;
	u32 offset;	/* offset from start of storage */
};

int splash_source_load(struct splash_location *locations, uint size);
int splash_screen_prepare(void);

#ifdef CONFIG_SPLASH_SCREEN_ALIGN
void splash_get_pos(int *x, int *y);
#else
static inline void splash_get_pos(int *x, int *y) { }
#endif

#if defined(CONFIG_SPLASH_SCREEN) && defined(CONFIG_LCD)
int lcd_splash(ulong addr);
#else
static inline int lcd_splash(ulong addr)
{
	return -ENOSYS;
}
#endif

#define BMP_ALIGN_CENTER	0x7FFF

#endif<|MERGE_RESOLUTION|>--- conflicted
+++ resolved
@@ -21,15 +21,13 @@
 
 #ifndef _SPLASH_H_
 #define _SPLASH_H_
-<<<<<<< HEAD
+
+#include <errno.h>
 
 enum splash_storage {
 	SPLASH_STORAGE_NAND,
 	SPLASH_STORAGE_SF,
 };
-=======
-#include <errno.h>
->>>>>>> 7bf71d1f
 
 struct splash_location {
 	char *name;
